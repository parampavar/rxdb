{
  "name": "rxdb",
  "description": "Offline-first database with Reactive, Sync, Schema, Promises, Mongo-Query, Encryption, LevelDown",
  "version": "7.3.1",
  "author": "pubkey",
  "repository": {
    "type": "git",
    "url": "https://github.com/pubkey/rxdb"
  },
  "homepage": "https://pubkey.github.io/rxdb/",
  "keywords": [
    "db",
    "database",
    "offline-first",
    "schema",
    "replication",
    "leveldown",
    "reactive",
    "localstorage",
    "indexeddb",
    "rxjs",
    "encryption",
    "nosql",
    "pouchdb"
  ],
  "license": "Apache-2.0",
  "main": "./dist/lib/index.js",
  "jsnext:main": "./dist/es/index.js",
  "module": "./dist/es/index.js",
  "types": "./src/typings/index.d.ts",
  "scripts": {
    "pretest": "npm run transpile",
    "test": "gulp --gulpfile ./config/gulpfile.js test && karma start ./config/karma.conf.js",
    "test:fast": "npm run pretest && NODE_ENV=fast gulp --gulpfile ./config/gulpfile.js test",
    "test:node": "npm run pretest && gulp --gulpfile ./config/gulpfile.js test",
    "test:browser": "npm run pretest && karma start ./config/karma.conf.js --single-run",
    "test:core": "npm run pretest && mocha ./test_tmp/unit/core.node.js",
    "test:typings": "npm run pretest && gulp --gulpfile ./config/gulpfile.js test:typings",
    "test:deps": "dependency-check ./package.json --no-dev",
    "dockertest": "docker run -it -v $(pwd):/usr/src/app markadams/chromium-xvfb-js:latest-onbuild",
    "profile": "npm run pretest && gulp --gulpfile ./config/gulpfile.js profile && node scripts/profile.js",
    "clear": "rimraf -rf test_tmp/ && rimraf -rf dist/ && rimraf .transpile_state.json",
    "lint": "eslint --ignore-path ./config/.eslintignore src test ./config/gulpfile.js",
    "transpile:clean": "rimraf dist/lib",
    "pretranspile": "check-node-version --node \">= 7.0.0\"",
    "transpile": "node scripts/transpile.js",
    "build:es": "rimraf -rf dist/es && cross-env NODE_ENV=es6 babel src --out-dir dist/es",
    "build": "npm run clear && npm run transpile && npm run build:es && browserify dist/lib/browserify.index.js > dist/rxdb.browserify.js && uglifyjs --compress --mangle --output dist/rxdb.browserify.min.js -- dist/rxdb.browserify.js",
    "build:min": "npm run transpile && browserify dist/lib/browserify.index.js > dist/rxdb.browserify.js && uglifyjs --compress --mangle --output dist/rxdb.browserify.min.js -- dist/rxdb.browserify.js",
    "build:size": "echo \"Build-Size (minified+gzip):\" && gzip-size --raw ./dist/rxdb.browserify.min.js",
    "docs:install": "gitbook install docs-src",
    "docs:serve": "gitbook serve docs-src",
    "docs:build": "gitbook install docs-src && gitbook build docs-src docs && cp docs-src/files/logo/icon.png docs/gitbook/images/apple-touch-icon-precomposed-152.png && cp docs-src/files/logo/icon.ico docs/gitbook/images/favicon.ico && npm run docs:copy",
    "docs:copy": "cp -r docs-src/files docs/files",
    "disc": "npm run transpile && browserify dist/lib/index.js --full-paths | uglifyjs --compress --mangle | discify --open --full-paths",
    "preversion": "npm run lint && npm run test",
    "dev": "watch 'npm run test:fast' src/ test/",
    "dev:example": "watch 'npm run transpile:src && echo \"done\"' src/ test/"
  },
  "pre-commit": [
    "lint"
  ],
  "peerDependencies": {
    "rxjs": "^5.5.2"
  },
  "dependencies": {
    "@types/core-js": "0.9.46",
    "babel-runtime": "^6.26.0",
    "clone": "^2.1.1",
    "crypto-js": "^3.1.8",
    "custom-idle-queue": "2.0.0",
    "deep-equal": "^1.0.1",
    "is-my-json-valid": "2.17.1",
    "modifyjs": "0.3.1",
    "object-path": "0.11.4",
    "pouchdb-core": "6.4.1",
    "pouchdb-find": "6.4.1",
    "pouchdb-replication": "6.4.1",
    "pouchdb-selector-core": "6.4.1",
    "random-token": "0.0.8",
    "spark-md5": "^3.0.0",
    "unload": "1.3.6",
    "url": "^0.11.0"
  },
  "devDependencies": {
    "@types/pouchdb-adapter-memory": "6.1.2",
    "assert": "1.4.1",
    "async-test-util": "1.2.1",
    "babel-cli": "6.26.0",
    "babel-core": "6.26.0",
    "babel-eslint": "8.2.0",
    "babel-loader": "7.1.2",
    "babel-plugin-transform-async-to-generator": "6.24.1",
    "babel-plugin-transform-class-properties": "6.24.1",
    "babel-plugin-transform-es2015-block-scoping": "6.26.0",
    "babel-plugin-transform-es2015-constants": "6.1.4",
    "babel-plugin-transform-es3-member-expression-literals": "6.22.0",
    "babel-plugin-transform-es3-property-literals": "6.22.0",
    "babel-plugin-transform-object-rest-spread": "6.26.0",
    "babel-plugin-transform-regenerator": "6.26.0",
    "babel-plugin-transform-runtime": "6.23.0",
    "babel-polyfill": "6.26.0",
    "babel-preset-es2015": "6.24.1",
    "babel-preset-es2015-native-modules": "6.9.4",
    "babel-preset-es2016": "6.24.1",
    "babel-preset-es2017": "6.24.1",
    "babel-preset-latest": "6.24.1",
    "brfs": "1.4.3",
    "browserify": "15.2.0",
    "check-node-version": "3.2.0",
    "child-process-promise": "2.2.1",
    "concurrently": "3.5.1",
    "cross-env": "5.1.3",
    "delete": "1.1.0",
    "dependency-check": "3.0.0",
    "detect-browser": "2.0.0",
    "disc": "1.3.3",
    "eslint": "4.16.0",
    "eslint-plugin-babel": "4.1.2",
    "eslint-plugin-disable": "1.0.1",
    "eslint-plugin-spellcheck": "0.0.8",
    "exists-file": "3.0.2",
    "express": "4.16.2",
    "express-pouchdb": "2.3.7",
    "faker": "4.1.0",
    "gitbook-cli": "2.3.2",
    "gulp": "3.9.1",
    "gulp-mocha": "5.0.0",
    "gzip-size-cli": "2.1.0",
    "http-server": "0.11.0",
    "karma": "2.0.0",
    "karma-babel-preprocessor": "7.0.0",
    "karma-browserify": "5.1.3",
    "karma-chrome-launcher": "2.2.0",
    "karma-coverage": "1.1.1",
    "karma-detect-browsers": "2.2.6",
    "karma-edge-launcher": "0.4.2",
    "karma-firefox-launcher": "1.1.0",
    "karma-ie-launcher": "1.0.0",
    "karma-mocha": "1.3.0",
    "karma-opera-launcher": "1.0.0",
    "karma-safari-launcher": "1.0.0",
    "leveldown": "2.1.1",
    "memdown": "1.4.1",
    "mocha": "5.0.0",
    "mocha.parallel": "0.15.3",
    "nconf": "0.10.0",
<<<<<<< HEAD
    "pouchdb": "6.4.1",
    "pouchdb-adapter-http": "6.4.1",
    "pouchdb-adapter-idb": "6.4.2",
=======
    "pouchdb": "6.4.2",
    "pouchdb-adapter-http": "6.4.2",
    "pouchdb-adapter-idb": "6.4.1",
>>>>>>> 4132bd0c
    "pouchdb-adapter-leveldb": "6.4.1",
    "pouchdb-adapter-localstorage": "6.4.1",
    "pouchdb-adapter-memory": "6.4.1",
    "pouchdb-adapter-node-websql": "6.4.1",
    "pouchdb-adapter-websql": "6.4.1",
    "pre-commit": "1.2.2",
    "random-int": "1.0.0",
    "request": "2.83.0",
    "request-promise": "4.2.2",
    "request-promise-native": "1.0.5",
    "rimraf": "2.6.2",
    "rxjs": "5.5.6",
    "shelljs": "0.8.1",
    "ts-node": "4.1.0",
    "typescript": "2.6.2",
    "uglify-js": "3.3.8",
    "walk-sync": "0.3.2",
    "watch": "1.0.2",
    "watchify": "3.9.0",
    "webpack": "3.10.0"
  }
}<|MERGE_RESOLUTION|>--- conflicted
+++ resolved
@@ -145,15 +145,9 @@
     "mocha": "5.0.0",
     "mocha.parallel": "0.15.3",
     "nconf": "0.10.0",
-<<<<<<< HEAD
-    "pouchdb": "6.4.1",
-    "pouchdb-adapter-http": "6.4.1",
-    "pouchdb-adapter-idb": "6.4.2",
-=======
     "pouchdb": "6.4.2",
     "pouchdb-adapter-http": "6.4.2",
-    "pouchdb-adapter-idb": "6.4.1",
->>>>>>> 4132bd0c
+    "pouchdb-adapter-idb": "6.4.2",
     "pouchdb-adapter-leveldb": "6.4.1",
     "pouchdb-adapter-localstorage": "6.4.1",
     "pouchdb-adapter-memory": "6.4.1",
