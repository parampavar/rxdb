--- conflicted
+++ resolved
@@ -353,12 +353,8 @@
             type: 'string'
         }
     },
-<<<<<<< HEAD
-    required: ['firstName', 'lastName'],
+    required: ['firstName', 'passportId'],
     indexes: ['passportId']
-=======
-    required: ['firstName', 'passportId']
->>>>>>> 9be05c47
 };
 
 export const _idPrimary: RxJsonSchema<IdPrimaryDocumentType> = {
@@ -515,9 +511,8 @@
         }
 
     },
-<<<<<<< HEAD
     indexes: ['passportId'],
-    required: ['firstName', 'secret']
+    required: ['firstName', 'secretData']
 };
 
 export const notExistingIndex: RxJsonSchema = {
@@ -537,15 +532,8 @@
     indexes: ['address.apartment']
 };
 
-export const compoundIndex: RxJsonSchema = {
+export const compoundIndex: RxJsonSchema<CompoundIndexDocumentType> = {
     title: 'compund index',
-=======
-    required: ['firstName', 'secretData']
-};
-
-export const compoundIndex: RxJsonSchema<CompoundIndexDocumentType> = {
-    title: 'compound index',
->>>>>>> 9be05c47
     version: 0,
     description: 'this schema has a compoundIndex',
     type: 'object',
@@ -566,13 +554,8 @@
     ]
 };
 
-<<<<<<< HEAD
-export const compoundIndexNoString: any = {
-    title: 'compund index',
-=======
 export const compoundIndexNoString: RxJsonSchema<CompoundIndexNoStringDocumentType> = {
     title: 'compound index',
->>>>>>> 9be05c47
     version: 0,
     description: 'this schema has a compoundIndex',
     keyCompression: true,
@@ -591,13 +574,9 @@
     indexes: [
         [10, 'passportCountry']
     ]
-};
-
-<<<<<<< HEAD
-export const wrongCompoundFormat: any = {
-=======
+} as RxJsonSchema<CompoundIndexNoStringDocumentType>;
+
 export const wrongCompoundFormat: RxJsonSchema = {
->>>>>>> 9be05c47
     title: 'compund index',
     version: 0,
     description: 'this schema has a compoundIndex',
@@ -614,16 +593,10 @@
             type: 'integer'
         }
     },
-<<<<<<< HEAD
-    indexes: [ { foo: 'bar' } ]
-};
-
-=======
     compoundIndexes: [{
         foo: 'bar'
     }]
-} as unknown as RxJsonSchema;
->>>>>>> 9be05c47
+} as RxJsonSchema;
 
 export const empty: RxJsonSchema = {
     title: 'empty schema',
