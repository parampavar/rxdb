--- conflicted
+++ resolved
@@ -14,13 +14,7 @@
     "@rollup/plugin-commonjs": "21.1.0",
     "@rollup/plugin-node-resolve": "13.3.0",
     "async-test-util": "2.0.0",
-<<<<<<< HEAD
     "concurrently": "7.6.0",
-    "pouchdb-adapter-idb": "7.2.2",
-=======
-    "concurrently": "7.5.0",
-    "pouchdb-adapter-idb": "7.3.1",
->>>>>>> 4b65a0cc
     "rollup": "2.77.2",
     "rollup-plugin-css-only": "3.1.0",
     "rollup-plugin-livereload": "2.0.5",
