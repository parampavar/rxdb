--- conflicted
+++ resolved
@@ -25,13 +25,9 @@
     "vue-router": "4.2.5"
   },
   "devDependencies": {
-<<<<<<< HEAD
-    "@types/node": "18.18.5",
-=======
     "@types/node": "18.18.6",
     "@types/pouchdb-adapter-http": "6.1.4",
     "@types/pouchdb-adapter-idb": "6.1.5",
->>>>>>> 7ee6802a
     "@typescript-eslint/eslint-plugin": "6.7.5",
     "@typescript-eslint/parser": "6.7.5",
     "@vue/cli-plugin-eslint": "5.0.8",
