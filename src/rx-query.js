import deepEqual from 'deep-equal';
import MQuery from './mquery/mquery';

import {
    sortObject,
    stringifyFilter
} from './util';
import QueryChangeDetector from './query-change-detector';
import RxError from './rx-error';
import {
    runPluginHooks
} from './hooks';

import {
    merge,
    BehaviorSubject
} from 'rxjs';
import {
    mergeMap,
    filter,
    map
} from 'rxjs/operators';

let _queryCount = 0;
const newQueryID = function() {
    return ++_queryCount;
};


export class RxQuery {
    constructor(op, queryObj, collection) {
        this.op = op;
        this.collection = collection;
        this.id = newQueryID();
        if (!queryObj) queryObj = this._defaultQuery();
        this.mquery = new MQuery(queryObj);
        this._queryChangeDetector = QueryChangeDetector.create(this);

        this._resultsData = null;
        this._results$ = new BehaviorSubject(null);
        this._latestChangeEvent = -1;

        /**
         * counts how often the execution on the whole db was done
         * (used for tests and debugging)
         * @type {Number}
         */
        this._execOverDatabaseCount = 0;

        this._ensureEqualQueue = Promise.resolve();
    }

    _defaultQuery() {
        return {
            [this.collection.schema.primaryPath]: {}
        };
    }

    // returns a clone of this RxQuery
    _clone() {
        const cloned = new RxQuery(this.op, this._defaultQuery(), this.collection);
        cloned.mquery = this.mquery.clone();
        return cloned;
    }

    /**
     * run this query through the QueryCache
     * @return {RxQuery} can be this or another query with the equal state
     */
    _tunnelQueryCache() {
        return this.collection._queryCache.getByQuery(this);
    }

    toString() {
        if (!this.stringRep) {
            const stringObj = sortObject({
                op: this.op,
                options: this.mquery.options,
                _conditions: this.mquery._conditions,
                _path: this.mquery._path,
                _fields: this.mquery._fields
            }, true);

            this.stringRep = JSON.stringify(stringObj, stringifyFilter);
        }
        return this.stringRep;
    }

    /**
     * check if the current results-state is in sync with the database
     * @return {Boolean} false if not which means it should re-execute
     */
    _isResultsInSync() {
        if (this._latestChangeEvent >= this.collection._changeEventBuffer.counter)
            return true;
        else return false;
    }

    _ensureEqual() {
        this._ensureEqualQueue = this._ensureEqualQueue
            .then(() => new Promise(res => setTimeout(res, 0)))
            .then(() => this.__ensureEqual())
            .then(ret => {
                return new Promise(res => setTimeout(res, 0))
                    .then(() => ret);
            });
        return this._ensureEqualQueue;
    }

    /**
     * ensures that the results of this query is equal to the results which a query over the database would give
     * @return {Promise<boolean>} true if results have changed
     */
    async __ensureEqual() {
        let ret = false;
        if (this._isResultsInSync()) return false; // nothing happend

        let mustReExec = false; // if this becomes true, a whole execution over the database is made
        if (this._latestChangeEvent === -1) mustReExec = true;

        /**
         * try to use the queryChangeDetector to calculate the new results
         */
        if (!mustReExec) {
            const missedChangeEvents = this.collection._changeEventBuffer.getFrom(this._latestChangeEvent + 1);
            if (missedChangeEvents === null) {
                // changeEventBuffer is of bounds -> we must re-execute over the database
                mustReExec = true;
            } else {
                this._latestChangeEvent = this.collection._changeEventBuffer.counter;
                const runChangeEvents = this.collection._changeEventBuffer.reduceByLastOfDoc(missedChangeEvents);
                const changeResult = this._queryChangeDetector.runChangeDetection(runChangeEvents);

                if (!Array.isArray(changeResult) && changeResult) {
                    // could not calculate the new results, execute must be done
                    mustReExec = true;
                }
                if (Array.isArray(changeResult) && !deepEqual(changeResult, this._resultsData)) {
                    // we got the new results, we do not have to re-execute, mustReExec stays false
                    ret = true; // true because results changed
                    await this._setResultData(changeResult);
                }
            }
        }

        // oh no we have to re-execute the whole query over the database
        if (mustReExec) {
            // counter can change while _execOverDatabase() is running so we save it here
            const latestAfter = this.collection._changeEventBuffer.counter;
            const newResultData = await this._execOverDatabase();
            this._latestChangeEvent = latestAfter;
            if (!deepEqual(newResultData, this._resultsData)) {
                ret = true; // true because results changed
                await this._setResultData(newResultData);
            }
        }
        return ret; // true if results have changed
    }

    _setResultData(newResultData) {
        this._resultsData = newResultData;
        return this.collection._createDocuments(this._resultsData)
            .then(docs => {
                let newResultDocs = docs;
                if (this.op === 'findOne') {
                    if (docs.length === 0) newResultDocs = null;
                    else newResultDocs = docs[0];
                }

                this._results$.next(newResultDocs);
            });
    }

    /**
     * executes the query on the database
     * @return {Promise<{}[]>} results-array with document-data
     */
    _execOverDatabase() {
        this._execOverDatabaseCount = this._execOverDatabaseCount + 1;

        let docsPromise;
        switch (this.op) {
            case 'find':
                docsPromise = this.collection._pouchFind(this);
                break;
            case 'findOne':
                docsPromise = this.collection._pouchFind(this, 1);
                break;
            default:
                throw RxError.newRxError('QU1', {
                    op: this.op
                });
        }
        return docsPromise;
    }

    get $() {
        if (!this._$) {
            // use results$ to emit new results
            const res$ = this
                ._results$
                .pipe(
                    // whe run _ensureEqual() on each subscription
                    // to ensure it triggers a re-run when subscribing after some time
                    mergeMap(results => {
                        return this._ensureEqual()
                            .then(hasChanged => {
                                if (hasChanged) return 'WAITFORNEXTEMIT';
                                else return results;
                            });
                    }),
<<<<<<< HEAD
                    filter(results => results !== 'WAITFORNEXTEMIT')
                ).asObservable();
=======
                    filter(results => results !== 'WAITFORNEXTEMIT'),
                )
                .asObservable();
>>>>>>> ff1caa75

            // we also subscribe to the changeEvent-stream so it detects changed if it has subscribers
            const changeEvents$ = this.collection.$
                .pipe(
                    filter(cEvent => ['INSERT', 'UPDATE', 'REMOVE'].includes(cEvent.data.op)),
                    filter(() => {
                        this._ensureEqual();
                        return false;
                    })
                );

            this._$ =
                merge(
                    res$,
                    changeEvents$
                );
        }
        return this._$
            .pipe(
                map(current => {
                    // copy the array so it wont matter if the user modifies it
                    const ret = Array.isArray(current) ? current.slice() : current;
                    return ret;
                })
            );
    }

    toJSON() {
        if (this._toJSON) return this._toJSON;

        const primPath = this.collection.schema.primaryPath;

        const json = {
            selector: this.mquery._conditions
        };

        const options = this.mquery._optionsForExec();

        // sort
        if (options.sort) {
            const sortArray = [];
            Object.keys(options.sort).map(fieldName => {
                const dirInt = options.sort[fieldName];
                let dir = 'asc';
                if (dirInt === -1) dir = 'desc';
                const pushMe = {};
                // TODO run primary-swap somewhere else
                if (fieldName === primPath)
                    fieldName = '_id';

                pushMe[fieldName] = dir;
                sortArray.push(pushMe);
            });
            json.sort = sortArray;
        }

        if (options.limit) {
            if (typeof options.limit !== 'number') {
                throw RxError.newRxTypeError('QU2', {
                    limit: options.limit
                });
            }
            json.limit = options.limit;
        }

        if (options.skip) {
            if (typeof options.skip !== 'number') {
                throw RxError.newRxTypeError('QU3', {
                    skip: options.skip
                });
            }
            json.skip = options.skip;
        }

        // strip empty selectors
        Object
            .entries(json.selector)
            .filter(([, v]) => typeof v === 'object')
            .filter(([, v]) => v !== null)
            .filter(([, v]) => !Array.isArray(v))
            .filter(([, v]) => Object.keys(v).length === 0)
            .forEach(([k]) => delete json.selector[k]);

        // primary swap
        if (
            primPath !== '_id' &&
            json.selector[primPath]
        ) {
            // selector
            json.selector._id = json.selector[primPath];
            delete json.selector[primPath];
        }

        // if no selector is used, pouchdb has a bug, so we add a default-selector
        if (Object.keys(json.selector).length === 0) {
            json.selector = {
                _id: {}
            };
        }

        this._toJSON = json;
        return this._toJSON;
    }

    /**
     * get the key-compression version of this query
     * @return {{selector: {}, sort: []}} compressedQuery
     */
    keyCompress() {
        if (!this.collection.schema.doKeyCompression())
            return this.toJSON();
        else {
            if (!this._keyCompress) {
                this._keyCompress = this
                    .collection
                    ._keyCompressor
                    .compressQuery(this.toJSON());
            }
            return this._keyCompress;
        }
    }

    /**
     * deletes all found documents
     * @return {Promise(RxDocument|RxDocument[])} promise with deleted documents
     */
    remove() {
        let ret;
        return this
            .exec()
            .then(docs => {
                ret = docs;
                if (Array.isArray(docs)) return Promise.all(docs.map(doc => doc.remove()));
                else return docs.remove();
            })
            .then(() => ret);
    }

    /**
     * updates all found documents
     * @overwritten by plugin (optinal)
     * @param  {object} updateObj
     * @return {Promise(RxDocument|RxDocument[])} promise with updated documents
     */
    update() {
        throw RxError.pluginMissing('update');
    }

    /**
     * execute the query
     * @return {Promise<RxDocument|RxDocument[]>} found documents
     */
    async exec() {
        let changed = true;

        // we run _ensureEqual() until we are in sync with the database-state
        while (changed)
            changed = await this._ensureEqual();

        // than return the current results
        const current = this._results$.getValue();

        // copy the array so it wont matter if the user modifies it
        const ret = Array.isArray(current) ? current.slice() : current;
        return ret;
    }

    /**
     * regex cannot run on primary _id
     * @link https://docs.cloudant.com/cloudant_query.html#creating-selector-expressions
     */
    regex(params) {
        const clonedThis = this._clone();

        if (this.mquery._path === this.collection.schema.primaryPath) {
            throw RxError.newRxError('QU4', {
                path: this.mquery._path
            });
        }
        clonedThis.mquery.regex(params);

        return clonedThis._tunnelQueryCache();
    }


    /**
     * adds the field of 'sort' to the search-index
     * @link https://github.com/nolanlawson/pouchdb-find/issues/204
     */
    _sortAddToIndex(checkParam, clonedThis) {
        const schemaObj = clonedThis.collection.schema.getSchemaByObjectPath(checkParam);
        if (!schemaObj) this._throwNotInSchema(checkParam);


        switch (schemaObj.type) {
            case 'integer':
                // TODO change back to -Infinity when issue resolved
                // @link https://github.com/pouchdb/pouchdb/issues/6454
                clonedThis.mquery.where(checkParam).gt(-9999999999999999999999999999); // -Infinity does not work since pouchdb 6.2.0
                break;
            case 'string':
                /**
                 * strings need an empty string, see
                 * @link https://github.com/pubkey/rxdb/issues/585
                 */
                clonedThis.mquery.where(checkParam).gt('');
                break;
            default:
                clonedThis.mquery.where(checkParam).gt(null);
                break;
        }
    }

    _throwNotInSchema(key) {
        throw RxError.newRxError('QU5', {
            key
        });
    }

    /**
     * make sure it searches index because of pouchdb-find bug
     * @link https://github.com/nolanlawson/pouchdb-find/issues/204
     */
    sort(params) {
        const clonedThis = this._clone();

        // workarround because sort wont work on unused keys
        if (typeof params !== 'object') {
            const checkParam = params.charAt(0) === '-' ? params.substring(1) : params;
            if (!clonedThis.mquery._conditions[checkParam])
                this._sortAddToIndex(checkParam, clonedThis);
        } else {
            Object.keys(params)
                .filter(k => !clonedThis.mquery._conditions[k] || !clonedThis.mquery._conditions[k].$gt)
                .forEach(k => this._sortAddToIndex(k, clonedThis));
        }
        clonedThis.mquery.sort(params);
        return clonedThis._tunnelQueryCache();
    }

    limit(amount) {
        if (this.op === 'findOne')
            throw RxError.newRxError('QU6');
        else {
            const clonedThis = this._clone();
            clonedThis.mquery.limit(amount);
            return clonedThis._tunnelQueryCache();
        }
    }
}

/**
 * tunnel the proto-functions of mquery to RxQuery
 * @param  {any} rxQueryProto    [description]
 * @param  {string[]} mQueryProtoKeys [description]
 * @return {void}                 [description]
 */
const protoMerge = function(rxQueryProto, mQueryProtoKeys) {
    mQueryProtoKeys
        .filter(attrName => !attrName.startsWith('_'))
        .filter(attrName => !rxQueryProto[attrName])
        .forEach(attrName => {
            rxQueryProto[attrName] = function(p1) {
                const clonedThis = this._clone();
                clonedThis.mquery[attrName](p1);
                return clonedThis._tunnelQueryCache();
            };
        });
};

let protoMerged = false;
export function create(op, queryObj, collection) {
    // checks
    if (queryObj && typeof queryObj !== 'object') {
        throw RxError.newRxTypeError('QU7', {
            queryObj
        });
    }
    if (Array.isArray(queryObj)) {
        throw RxError.newRxTypeError('QU8', {
            queryObj
        });
    }


    let ret = new RxQuery(op, queryObj, collection);
    // ensure when created with same params, only one is created
    ret = ret._tunnelQueryCache();

    if (!protoMerged) {
        protoMerged = true;
        protoMerge(Object.getPrototypeOf(ret), Object.getOwnPropertyNames(ret.mquery.__proto__));
    }

    runPluginHooks('createRxQuery', ret);
    return ret;
}

export function isInstanceOf(obj) {
    return obj instanceof RxQuery;
}

export default {
    create,
    RxQuery,
    isInstanceOf
};<|MERGE_RESOLUTION|>--- conflicted
+++ resolved
@@ -209,14 +209,9 @@
                                 else return results;
                             });
                     }),
-<<<<<<< HEAD
-                    filter(results => results !== 'WAITFORNEXTEMIT')
-                ).asObservable();
-=======
                     filter(results => results !== 'WAITFORNEXTEMIT'),
                 )
                 .asObservable();
->>>>>>> ff1caa75
 
             // we also subscribe to the changeEvent-stream so it detects changed if it has subscribers
             const changeEvents$ = this.collection.$
