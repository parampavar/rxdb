--- conflicted
+++ resolved
@@ -174,14 +174,7 @@
  * and other data transformations and also ensure that database.lockedRun()
  * is used properly.
  */
-<<<<<<< HEAD
-export function getWrappedStorageInstance<RxDocumentType, Internals, InstanceCreationOptions>(
-    database: RxDatabase,
-    collection: RxCollection<RxDocumentType, {}, {}, InstanceCreationOptions>,
-    storageInstance: RxStorageInstance<RxDocumentType, Internals, InstanceCreationOptions>
-): RxStorageInstance<RxDocumentType, Internals, InstanceCreationOptions> {
-    const ret: RxStorageInstance<RxDocumentType, Internals, InstanceCreationOptions> = {
-=======
+
 export function getWrappedStorageInstance<RxDocType, Internals, InstanceCreationOptions>(
     collection: RxCollection<RxDocType, {}, {}, InstanceCreationOptions>,
     storageInstance: RxStorageInstance<RxDocType, Internals, InstanceCreationOptions>,
@@ -238,14 +231,11 @@
             doc: data
         };
 
-
         runPluginHooks('postReadFromInstance', hookParams);
-
         return hookParams.doc;
     }
 
     const ret: RxStorageInstance<RxDocType, Internals, InstanceCreationOptions> = {
->>>>>>> 0b43139a
         schema: storageInstance.schema,
         internals: storageInstance.internals,
         collectionName: storageInstance.collectionName,
@@ -380,107 +370,4 @@
     data: RxLocalDocumentData<D>
 ): RxLocalDocumentData<D> {
     return data;
-}
-
-
-/**
- * Does the same as getWrappedStorageInstance()
- * but for a key->object store.
- */
-export function getWrappedKeyObjectInstance<Internals, InstanceCreationOptions>(
-    parent: RxCollection | RxDatabase,
-    keyObjectInstance: RxStorageKeyObjectInstance<Internals, InstanceCreationOptions>
-): RxStorageKeyObjectInstance<Internals, InstanceCreationOptions> {
-    const database: RxDatabase = parent.database ? parent.database as any : parent as any;
-    const ret: RxStorageKeyObjectInstance<Internals, InstanceCreationOptions> = {
-        databaseName: database.name,
-        internals: keyObjectInstance.internals,
-        options: keyObjectInstance.options,
-        bulkWrite<D = any>(rows: BulkWriteLocalRow<D>[]): Promise<RxLocalStorageBulkWriteResponse<D>> {
-            const toStorageWriteRows: BulkWriteLocalRow<D>[] = rows.map(row => {
-                return {
-                    document: transformLocalDocumentDataFromRxDBToRxStorage(parent, row.document, true),
-                    previous: row.previous ? transformLocalDocumentDataFromRxDBToRxStorage(parent, row.previous, false) : undefined,
-                }
-            });
-
-            return database.lockedRun(
-                () => keyObjectInstance.bulkWrite(
-                    toStorageWriteRows
-                )
-            ).then(writeResult => {
-                const ret: RxLocalStorageBulkWriteResponse<D> = {
-                    success: {},
-                    error: {}
-                };
-                Object.entries(writeResult.error).forEach(([k, v]) => {
-                    ret.error[k] = v;
-                });
-                Object.entries(writeResult.success).forEach(([k, v]) => {
-                    ret.success[k] = transformLocalDocumentDataFromRxStorageToRxDB(parent, v);
-                });
-                return ret;
-            });
-        },
-        findLocalDocumentsById<D = any>(
-            ids: string[],
-            withDeleted: boolean
-        ): Promise<{
-            [documentId: string]: RxLocalDocumentData<D>
-        }> {
-            return database.lockedRun(
-                () => keyObjectInstance.findLocalDocumentsById(ids, withDeleted)
-            ).then(findResult => {
-                const ret: { [documentId: string]: RxLocalDocumentData<D>; } = {};
-                Object.entries(findResult).forEach(([key, doc]) => {
-                    ret[key] = transformLocalDocumentDataFromRxStorageToRxDB(parent, doc);
-                });
-                return ret;
-            });
-        },
-        changeStream() {
-            return keyObjectInstance.changeStream().pipe(
-                map(eventBulk => {
-                    const ret: EventBulk<RxStorageChangeEvent<RxLocalDocumentData>> = {
-                        id: eventBulk.id,
-                        events: eventBulk.events.map(event => {
-                            const changeDoc = event.change.doc;
-
-                            if (changeDoc && !changeDoc._meta) {
-                                console.dir(changeDoc);
-                                console.error('local changeSTream meta is missing');
-                                // process.exit(1);
-                            }
-
-                            return {
-                                eventId: event.eventId,
-                                documentId: event.documentId,
-                                endTime: event.endTime,
-                                startTime: event.startTime,
-                                change: {
-                                    id: event.change.id,
-                                    operation: event.change.operation,
-                                    doc: event.change.doc ? transformLocalDocumentDataFromRxStorageToRxDB(parent, event.change.doc) as any : undefined,
-                                    previous: event.change.previous ? transformLocalDocumentDataFromRxStorageToRxDB(parent, event.change.previous as any) : undefined
-                                }
-                            }
-
-                        })
-                    };
-                    return ret;
-                })
-            )
-        },
-        remove() {
-            return database.lockedRun(
-                () => keyObjectInstance.remove()
-            );
-        },
-        close() {
-            return database.lockedRun(
-                () => keyObjectInstance.close()
-            );
-        }
-    };
-    return ret;
 }