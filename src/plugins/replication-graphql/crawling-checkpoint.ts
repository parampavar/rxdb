import {
    LOCAL_PREFIX
} from '../../util';

import {
    PLUGIN_IDENT,
    getDocFromPouchOrNull,
    wasRevisionfromPullReplication
} from './helper';
import type {
    RxCollection
} from '../../types';

/**
 * when the replication starts,
 * we need a way to find out where it ended the last time.
 *
 * For push-replication, we use the pouchdb-sequence:
 * We get the documents newer then the last sequence-id
 * and push them to the server.
 *
 * For pull-replication, we use the last document we got from the server:
 * We send the last document to the queryBuilder()
 * and recieve newer documents sorted in a batch
 */



//
// things for the push-checkpoint
//

const pushSequenceId = (endpointHash: string) => LOCAL_PREFIX + PLUGIN_IDENT + '-push-checkpoint-' + endpointHash;

/**
 * @return last sequence checkpoint
 */
export async function getLastPushSequence(
    collection: RxCollection,
    endpointHash: string
): Promise<number> {
    const doc = await getDocFromPouchOrNull(
        collection,
        pushSequenceId(endpointHash)
    );
    if (!doc) return 0;
    else return doc.value;
}

export async function setLastPushSequence(
    collection: RxCollection,
    endpointHash: string,
    seq: any
) {
    const _id = pushSequenceId(endpointHash);
    let doc = await getDocFromPouchOrNull(
        collection,
        _id
    );
    if (!doc) {
        doc = {
            _id,
            value: seq
        };
    } else {
        doc.value = seq;
    }

    const res = await collection.pouch.put(doc);
    return res;
}


export async function getChangesSinceLastPushSequence(
    collection: RxCollection,
    endpointHash: string,
    lastPulledRevField: string,
    batchSize = 10,
<<<<<<< HEAD
): Promise<{
    results: {
        id: string,
        seq: number,
        changes: {
            rev: string
        }[],
        doc: any
    }[],
    last_seq: number
}> {
=======
    syncRevisions: boolean = false,
): Promise<{ results: { id: string, seq: number, changes: { rev: string }[] }[], last_seq: number }> {
>>>>>>> c75cbbb5
    let lastPushSequence = await getLastPushSequence(
        collection,
        endpointHash
    );

    let retry = true;
    let changes;

    /**
     * it can happen that all docs in the batch
     * do not have to be replicated.
     * Then we have to continue grapping the feed
     * until we reach the end of it
     */
    while (retry) {
        changes = await collection.pouch.changes({
            since: lastPushSequence,
            limit: batchSize,
            include_docs: true,
            // style: 'all_docs'
        } as any);

        const filteredResults = changes.results.filter((change: any) => {
            /**
             * filter out changes with revisions resulting from the pull-stream
             * so that they will not be upstreamed again
             */
            if (wasRevisionfromPullReplication(
                endpointHash,
                change.doc._rev
            )) return false;

            if (change.doc[lastPulledRevField] === change.doc._rev) return false;
            /**
             * filter out internal docs
             * that are used for views or indexes in pouchdb
             */
            if (change.id.startsWith('_design/')) return false;

            return true;
        });

        let useResults = filteredResults;

        if (filteredResults.length > 0 && syncRevisions) {
            const docsSearch = filteredResults.map((result: any) => {
                return {
                    id: result.id,
                    rev: result.doc._rev
                };
            });

            const bulkGetDocs = await collection.pouch.bulkGet({
                docs: docsSearch,
                revs: true,
                latest: true
            });

            useResults = bulkGetDocs.results.map((result: any) => {
                return {
                    id: result.id,
                    doc: result.docs[0]['ok'],
                    deleted: result.docs[0]['ok']._deleted
                };
            });
        }

        if (useResults.length === 0 && changes.results.length === batchSize) {
            // no pushable docs found but also not reached the end -> re-run
            lastPushSequence = changes.last_seq;
            retry = true;
        } else {
            changes.results = useResults;
            retry = false;
        }
    }


    changes.results.forEach((change: any) => {
        change.doc = collection._handleFromPouch(change.doc);
    });



    return changes;
}


//
// things for pull-checkpoint
//


const pullLastDocumentId = (endpointHash: string) => LOCAL_PREFIX + PLUGIN_IDENT + '-pull-checkpoint-' + endpointHash;

export async function getLastPullDocument(
    collection: RxCollection,
    endpointHash: string
) {
    const localDoc = await getDocFromPouchOrNull(collection, pullLastDocumentId(endpointHash));
    if (!localDoc) return null;
    else {
        return localDoc.doc;
    }
}

export async function setLastPullDocument(
    collection: RxCollection,
    endpointHash: string,
    doc: any
) {
    const _id = pullLastDocumentId(endpointHash);
    let localDoc = await getDocFromPouchOrNull(
        collection,
        _id
    );
    if (!localDoc) {
        localDoc = {
            _id,
            doc
        };
    } else {
        localDoc.doc = doc;
    }

    return collection.pouch.put(localDoc);
}<|MERGE_RESOLUTION|>--- conflicted
+++ resolved
@@ -76,7 +76,7 @@
     endpointHash: string,
     lastPulledRevField: string,
     batchSize = 10,
-<<<<<<< HEAD
+    syncRevisions: boolean = false,
 ): Promise<{
     results: {
         id: string,
@@ -88,10 +88,6 @@
     }[],
     last_seq: number
 }> {
-=======
-    syncRevisions: boolean = false,
-): Promise<{ results: { id: string, seq: number, changes: { rev: string }[] }[], last_seq: number }> {
->>>>>>> c75cbbb5
     let lastPushSequence = await getLastPushSequence(
         collection,
         endpointHash
