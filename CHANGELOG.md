--- conflicted
+++ resolved
@@ -34,11 +34,8 @@
 ### 13.17.1 (30 December 2022)
 
 - FIX Add missing mingo array operators [#4203](https://github.com/pubkey/rxdb/pull/4203) Thanks [@swnf](https://github.com/swnf)
-<<<<<<< HEAD
-=======
 - FIX(sqlite) `$elemMatch` query did not work correctly on object arrays.
 - CHANGE(sqlite) do not use `ORDER BY` on count queries for better performance.
->>>>>>> 7e0dbd47
 
 ### 13.17.0 (29 December 2022)
 
